"""Command line interface for ReportFileDB."""

from __future__ import annotations

import argparse
import sys
from pathlib import Path
from typing import Iterable, List, Optional, Tuple

from .database import ReportDatabase
from .utils import read_text_with_fallback


def _print_report(report_db: ReportDatabase, report_id: int, *, show_content: bool) -> None:
    report = report_db.get_report(report_id)
    tags = ", ".join(tag.name for tag in report_db.get_tags_for_report(report.id)) or "<無標籤>"
    print(f"[{report.id}] {report.title} ({report.created_at.isoformat()} UTC)")
    if report.source_path:
        print(f"  來源: {report.source_path}")
    print(f"  標籤: {tags}")
    if show_content:
        print("  內容:")
        for line in report.content.splitlines():
            print(f"    {line}")


def _print_tag_tree(report_db: ReportDatabase) -> None:
    tree = report_db.build_tag_tree()

    def walk(parent_id: Optional[int], prefix: str = "") -> None:
        children = tree.get(parent_id, [])
        for index, tag in enumerate(children):
            connector = "└─" if index == len(children) - 1 else "├─"
            print(f"{prefix}{connector} {tag.name}")
            extension = "   " if connector == "└─" else "│  "
            walk(tag.id, prefix + extension)

    roots = tree.get(None, [])
    if not roots:
        print("(尚未建立標籤)")
        return

    for index, tag in enumerate(roots):
        connector = "└─" if index == len(roots) - 1 else "├─"
        print(f"{connector} {tag.name}")
        extension = "   " if connector == "└─" else "│  "
        walk(tag.id, extension)


def create_parser() -> argparse.ArgumentParser:
    parser = argparse.ArgumentParser(description="報告檢索資料庫管理工具")
    parser.add_argument(
        "--database",
        default="reportdb.sqlite3",
        help="資料庫檔案路徑 (預設: reportdb.sqlite3)",
    )

    subparsers = parser.add_subparsers(dest="command", required=True)

    # add-report -------------------------------------------------------------
    add_report = subparsers.add_parser("add-report", help="新增報告內容")
    add_report.add_argument("title", help="報告標題")
    content_group = add_report.add_mutually_exclusive_group()
    content_group.add_argument(
        "--content", help="直接提供內容文字"
    )
    content_group.add_argument(
        "--file", type=Path, help="從檔案讀取報告內容"
    )
    content_group.add_argument(
        "--stdin", action="store_true", help="從標準輸入讀取內容"
    )
    add_report.add_argument(
        "--encoding",
        help="讀取 --file 內容時使用的編碼 (預設：UTF-8，自動偵測常見編碼)",
    )
    add_report.add_argument(
        "--source",
        type=Path,
        help="記錄內容來源檔案（預設為 --file 指定的路徑）",
    )
    add_report.add_argument(
        "--tag",
        action="append",
        dest="tags",
        help="要套用的標籤，可重複使用",
    )

    # edit-report ------------------------------------------------------------
    edit_report = subparsers.add_parser("edit-report", help="編輯既有報告")
    edit_report.add_argument("report_id", type=int, help="報告 ID")
    edit_report.add_argument("--title", help="新的標題")
    edit_content_group = edit_report.add_mutually_exclusive_group()
    edit_content_group.add_argument("--content", help="新的內容文字")
    edit_content_group.add_argument(
        "--file", type=Path, help="從檔案讀取新的內容"
    )
    edit_content_group.add_argument(
        "--stdin", action="store_true", help="從標準輸入讀取新的內容"
    )
    edit_report.add_argument(
        "--encoding",
        help="讀取 --file 內容時使用的編碼 (預設：UTF-8，自動偵測常見編碼)",
    )
    edit_report.add_argument(
        "--tag",
        action="append",
        dest="tags",
        help="重新指派的標籤，可重複使用",
    )
    edit_report.add_argument(
        "--clear-tags",
        action="store_true",
        help="移除所有標籤",
    )
    edit_report.add_argument(
        "--source",
        type=Path,
        help="更新來源檔案路徑",
    )
    edit_report.add_argument(
        "--clear-source",
        action="store_true",
        help="移除來源資訊",
    )

    # add-tag ----------------------------------------------------------------
    add_tag = subparsers.add_parser("add-tag", help="新增標籤")
    add_tag.add_argument("name", help="標籤名稱")
    add_tag.add_argument("--parent", help="父標籤名稱 (如需建立子母標籤)")

    # set-parent -------------------------------------------------------------
    set_parent = subparsers.add_parser("set-parent", help="調整標籤的父子關係")
    set_parent.add_argument("name", help="標籤名稱")
    set_parent.add_argument("--parent", help="新的父標籤名稱，留空表示移除父標籤")

    # assign-tags ------------------------------------------------------------
    assign = subparsers.add_parser("assign-tag", help="為既有報告指派標籤")
    assign.add_argument("report_id", type=int, help="報告 ID")
    assign.add_argument("--tag", action="append", dest="tags", required=True, help="標籤名稱，可重複")

    # delete-report ----------------------------------------------------------
    delete_report = subparsers.add_parser("delete-report", help="刪除報告")
    delete_report.add_argument("report_id", type=int, help="報告 ID")

    # delete-tag -------------------------------------------------------------
    delete_tag = subparsers.add_parser("delete-tag", help="刪除標籤")
    delete_tag.add_argument("name", help="標籤名稱")
    delete_tag.add_argument(
        "--cascade", action="store_true", help="同時刪除所有子標籤"
    )

    # list-reports -----------------------------------------------------------
    list_reports = subparsers.add_parser("list-reports", help="列出所有報告")
    list_reports.add_argument(
        "--show-content",
        action="store_true",
        help="同時顯示報告內容",
    )

    # list-tags --------------------------------------------------------------
    subparsers.add_parser("list-tags", help="以樹狀結構顯示全部標籤")

    # search -----------------------------------------------------------------
    search = subparsers.add_parser("search", help="依標籤搜尋報告")
    search.add_argument("--tag", action="append", dest="tags", required=True, help="標籤名稱，可重複")
    search.add_argument(
        "--show-content",
        action="store_true",
        help="同時顯示內容",
    )

    # export -----------------------------------------------------------------
    export = subparsers.add_parser("export", help="匯出報告內容至檔案")
    export.add_argument("report_id", type=int, help="報告 ID")
    export.add_argument("destination", type=Path, help="輸出檔案路徑")

    return parser


def _read_content_and_source(
    args: argparse.Namespace,
    *,
    optional: bool = False,
) -> Tuple[Optional[str], Optional[str], bool]:
    """Read report content and detect whether a source path is available."""

    if args.content is not None:
        return args.content, None, False
    if args.file is not None:
        try:
<<<<<<< HEAD
            text = read_text_with_fallback(
                args.file, encoding=args.encoding or "utf-8"
            )
=======
            text = read_text_with_fallback(args.file)
>>>>>>> 787b38ee
        except OSError as exc:
            raise SystemExit(f"無法讀取檔案: {exc}") from exc
        return text, str(args.file), True
    if getattr(args, "stdin", False):
        return sys.stdin.read(), None, False
    if optional:
        return None, None, False
    raise SystemExit("請使用 --content、--file 或 --stdin 提供報告內容")

def main(argv: Optional[Iterable[str]] = None) -> int:
    parser = create_parser()
    args = parser.parse_args(argv)

    db = ReportDatabase(args.database)

    if args.command == "add-report":
        content, detected_source, has_source = _read_content_and_source(args)
        source_path = str(args.source) if args.source is not None else None
        if source_path is None and has_source:
            source_path = detected_source
        report_id = db.add_report(
            args.title,
            content,
            source_path=source_path,
            tags=args.tags,
        )
        print(f"已新增報告 #{report_id}")
        return 0

    if args.command == "add-tag":
        tag_id = db.ensure_tag(args.name, parent=args.parent)
        print(f"標籤 '{args.name}' (ID: {tag_id}) 已建立")
        return 0

    if args.command == "set-parent":
        db.set_tag_parent(args.name, args.parent)
        if args.parent:
            print(f"已將 '{args.name}' 設為 '{args.parent}' 的子標籤")
        else:
            print(f"已移除 '{args.name}' 的父標籤設定")
        return 0

    if args.command == "assign-tag":
        db.assign_tags(args.report_id, args.tags)
        print(f"已為報告 #{args.report_id} 新增標籤: {', '.join(args.tags)}")
        return 0

    if args.command == "edit-report":
        if args.tags and args.clear_tags:
            parser.error("請勿同時使用 --tag 與 --clear-tags")
        if args.source is not None and args.clear_source:
            parser.error("請勿同時使用 --source 與 --clear-source")

        content, detected_source, has_source = _read_content_and_source(
            args, optional=True
        )
        tags: Optional[List[str]]
        if args.clear_tags:
            tags = []
        else:
            tags = args.tags

        set_source = False
        source_path: Optional[str] = None
        if args.source is not None:
            source_path = str(args.source)
            set_source = True
        elif args.clear_source:
            source_path = None
            set_source = True
        elif has_source:
            source_path = detected_source
            set_source = True

        if args.title is None and content is None and tags is None and not set_source:
            parser.error("請至少指定要更新的標題、內容或標籤")

        try:
            db.update_report(
                args.report_id,
                title=args.title,
                content=content,
                tags=tags,
                source_path=source_path,
                set_source=set_source,
            )
        except ValueError as exc:
            print(str(exc), file=sys.stderr)
            return 1

        print(f"已更新報告 #{args.report_id}")
        return 0

    if args.command == "delete-report":
        try:
            db.delete_report(args.report_id)
        except ValueError as exc:
            print(str(exc), file=sys.stderr)
            return 1
        print(f"已刪除報告 #{args.report_id}")
        return 0

    if args.command == "delete-tag":
        try:
            db.delete_tag(args.name, cascade=args.cascade)
        except ValueError as exc:
            print(str(exc), file=sys.stderr)
            return 1
        if args.cascade:
            print(f"已刪除標籤 '{args.name}'（含所有子標籤）")
        else:
            print(f"已刪除標籤 '{args.name}'")
        return 0

    if args.command == "list-reports":
        for report in db.list_reports():
            _print_report(db, report.id, show_content=args.show_content)
        return 0

    if args.command == "list-tags":
        _print_tag_tree(db)
        return 0

    if args.command == "search":
        tags = args.tags or []
        reports = db.search_reports(tags)
        if not reports:
            print("找不到符合的報告")
            return 0
        for report in reports:
            _print_report(db, report.id, show_content=args.show_content)
        return 0

    if args.command == "export":
        destination = db.export_report(args.report_id, args.destination)
        print(f"已匯出至 {destination}")
        return 0

    parser.error("未知的指令")
    return 1


if __name__ == "__main__":
    raise SystemExit(main())<|MERGE_RESOLUTION|>--- conflicted
+++ resolved
@@ -189,13 +189,10 @@
         return args.content, None, False
     if args.file is not None:
         try:
-<<<<<<< HEAD
             text = read_text_with_fallback(
                 args.file, encoding=args.encoding or "utf-8"
             )
-=======
-            text = read_text_with_fallback(args.file)
->>>>>>> 787b38ee
+
         except OSError as exc:
             raise SystemExit(f"無法讀取檔案: {exc}") from exc
         return text, str(args.file), True
